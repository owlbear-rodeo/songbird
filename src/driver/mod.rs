//! Runner for a voice connection.
//!
//! Songbird's driver is a mixed-sync system, using:
//!  * Asynchronous connection management, event-handling, and gateway integration.
//!  * Synchronous audio mixing, packet generation, and encoding.
//!
//! This splits up work according to its IO/compute bound nature, preventing packet
//! generation from being slowed down past its deadline, or from affecting other
//! asynchronous tasks your bot must handle.

#[cfg(feature = "internals")]
pub mod bench_internals;

pub(crate) mod connection;
mod crypto;
mod decode_mode;
pub mod retry;
pub mod tasks;

use connection::error::{Error, Result};
pub use crypto::CryptoMode;
pub use crypto::CryptoState;
pub use decode_mode::DecodeMode;

#[cfg(feature = "builtin-queue")]
use crate::tracks::{self, TrackQueue};
use crate::{
    events::EventData,
    input::Input,
    tracks::{Track, TrackHandle},
<<<<<<< HEAD
    Config, ConnectionInfo, Event, EventHandler,
=======
    Config,
    ConnectionInfo,
    Event,
    EventHandler,
>>>>>>> 22fe3f3d
};
/// Opus encoder bitrate settings.
pub use audiopus::{self as opus, Bitrate};
use core::{
    future::Future,
    pin::Pin,
    task::{Context, Poll},
};
use flume::{r#async::RecvFut, SendError, Sender};
use tasks::message::CoreMessage;
use tracing::instrument;

/// The control object for a Discord voice connection, handling connection,
/// mixing, encoding, en/decryption, and event generation.
///
/// When compiled with the `"builtin-queue"` feature, each driver includes a track queue
/// as a convenience to prevent the additional overhead of per-guild state management.
#[derive(Clone, Debug)]
pub struct Driver {
    config: Config,
    self_mute: bool,
    sender: Sender<CoreMessage>,
    #[cfg(feature = "builtin-queue")]
    queue: TrackQueue,
}

impl Driver {
    /// Creates a new voice driver.
    ///
    /// This will create the core voice tasks in the background.
    #[inline]
    pub fn new(config: Config) -> Self {
        let sender = Self::start_inner(config.clone());

        Driver {
            config,
            self_mute: false,
            sender,
            #[cfg(feature = "builtin-queue")]
            queue: Default::default(),
        }
    }

    fn start_inner(config: Config) -> Sender<CoreMessage> {
        let (tx, rx) = flume::unbounded();

        tasks::start(config, rx, tx.clone());

        tx
    }

    fn restart_inner(&mut self) {
        self.sender = Self::start_inner(self.config.clone());

        self.mute(self.self_mute);
    }

    /// Connects to a voice channel using the specified server.
    ///
    /// This method instantly contacts the driver tasks, and its
    /// does not need to be `await`ed to start the actual connection.
    #[instrument(skip(self))]
    pub fn connect(&mut self, info: ConnectionInfo) -> Connect {
        let (tx, rx) = flume::bounded(1);

        self.raw_connect(info, tx);

        Connect {
            inner: rx.into_recv_async(),
        }
    }

    /// Connects to a voice channel using the specified server.
    #[instrument(skip(self))]
    pub(crate) fn raw_connect(&mut self, info: ConnectionInfo, tx: Sender<Result<()>>) {
        self.send(CoreMessage::ConnectWithResult(info, tx));
    }

    /// Leaves the current voice channel, disconnecting from it.
    ///
    /// This does *not* forget settings, like whether to be self-deafened or
    /// self-muted.
    #[instrument(skip(self))]
    pub fn leave(&mut self) {
        self.send(CoreMessage::Disconnect);
    }

    /// Sets whether the current connection is to be muted.
    ///
    /// If there is no live voice connection, then this only acts as a settings
    /// update for future connections.
    #[instrument(skip(self))]
    pub fn mute(&mut self, mute: bool) {
        self.self_mute = mute;
        self.send(CoreMessage::Mute(mute));
    }

    /// Sets whether the mixer is to disabled.
    ///
    /// If there is no live voice connection, then this only acts as a settings
    /// update for future connections.
    #[instrument(skip(self))]
    pub fn disable_mixer(&mut self, disable: bool) {
        self.send(CoreMessage::DisableMixer(disable));
    }

    /// Returns whether the driver is muted (i.e., processes audio internally
    /// but submits none).
    #[instrument(skip(self))]
    pub fn is_mute(&self) -> bool {
        self.self_mute
    }

    /// Plays audio from a source, returning a handle for further control.
    ///
    /// This can be a source created via [`ffmpeg`] or [`ytdl`].
    ///
    /// [`ffmpeg`]: crate::input::ffmpeg
    /// [`ytdl`]: crate::input::ytdl
    #[instrument(skip(self))]
    pub fn play_source(&mut self, source: Input) -> TrackHandle {
        let (player, handle) = super::create_player(source);
        self.send(CoreMessage::AddTrack(player));

        handle
    }

    /// Plays audio from a source, returning a handle for further control.
    ///
    /// Unlike [`play_source`], this stops all other sources attached
    /// to the channel.
    ///
    /// [`play_source`]: Driver::play_source
    #[instrument(skip(self))]
    pub fn play_only_source(&mut self, source: Input) -> TrackHandle {
        let (player, handle) = super::create_player(source);
        self.send(CoreMessage::SetTrack(Some(player)));

        handle
    }

    /// Plays audio from a [`Track`] object.
    ///
    /// This will be one half of the return value of [`create_player`].
    /// The main difference between this function and [`play_source`] is
    /// that this allows for direct manipulation of the [`Track`] object
    /// before it is passed over to the voice and mixing contexts.
    ///
    /// [`create_player`]: crate::tracks::create_player
    /// [`create_player`]: crate::tracks::Track
    /// [`play_source`]: Driver::play_source
    #[instrument(skip(self))]
    pub fn play(&mut self, track: Track) {
        self.send(CoreMessage::AddTrack(track));
    }

    /// Exclusively plays audio from a [`Track`] object.
    ///
    /// This will be one half of the return value of [`create_player`].
    /// As in [`play_only_source`], this stops all other sources attached to the
    /// channel. Like [`play`], however, this allows for direct manipulation of the
    /// [`Track`] object before it is passed over to the voice and mixing contexts.
    ///
    /// [`create_player`]: crate::tracks::create_player
    /// [`Track`]: crate::tracks::Track
    /// [`play_only_source`]: Driver::play_only_source
    /// [`play`]: Driver::play
    #[instrument(skip(self))]
    pub fn play_only(&mut self, track: Track) {
        self.send(CoreMessage::SetTrack(Some(track)));
    }

    /// Sets the bitrate for encoding Opus packets sent along
    /// the channel being managed.
    ///
    /// The default rate is 128 kbps.
    /// Sensible values range between `Bits(512)` and `Bits(512_000)`
    /// bits per second.
    /// Alternatively, `Auto` and `Max` remain available.
    #[instrument(skip(self))]
    pub fn set_bitrate(&mut self, bitrate: Bitrate) {
        self.send(CoreMessage::SetBitrate(bitrate))
    }

    /// Stops playing audio from all sources, if any are set.
    #[instrument(skip(self))]
    pub fn stop(&mut self) {
        self.send(CoreMessage::SetTrack(None))
    }

    /// Sets the configuration for this driver (and parent `Call`, if applicable).
    #[instrument(skip(self))]
    pub fn set_config(&mut self, config: Config) {
        self.config = config.clone();
        self.send(CoreMessage::SetConfig(config))
    }

    /// Returns a view of this driver's configuration.
    #[instrument(skip(self))]
    pub fn config(&self) -> &Config {
        &self.config
    }

    /// Attach a global event handler to an audio context. Global events may receive
    /// any [`EventContext`].
    ///
    /// Global timing events will tick regardless of whether audio is playing,
    /// so long as the bot is connected to a voice channel, and have no tracks.
    /// [`TrackEvent`]s will respond to all relevant tracks, giving some audio elements.
    ///
    /// Users **must** ensure that no costly work or blocking occurs
    /// within the supplied function or closure. *Taking excess time could prevent
    /// timely sending of packets, causing audio glitches and delays*.
    ///
    /// [`Track`]: crate::tracks::Track
    /// [`TrackEvent`]: crate::events::TrackEvent
    /// [`EventContext`]: crate::events::EventContext
    #[instrument(skip(self, action))]
    pub fn add_global_event<F: EventHandler + 'static>(&mut self, event: Event, action: F) {
        self.send(CoreMessage::AddEvent(EventData::new(event, action)));
    }

    /// Removes all global event handlers from an audio context.
    #[instrument(skip(self))]
    pub fn remove_all_global_events(&mut self) {
        self.send(CoreMessage::RemoveGlobalEvents);
    }

    /// Sends a message to the inner tasks, restarting it if necessary.
    fn send(&mut self, status: CoreMessage) {
        // Restart thread if it errored.
        if let Err(SendError(status)) = self.sender.send(status) {
            self.restart_inner();

            self.sender.send(status).unwrap();
        }
    }
}

#[cfg(feature = "builtin-queue")]
impl Driver {
    /// Returns a reference to this driver's built-in queue.
    ///
    /// Requires the `"builtin-queue"` feature.
    /// Queue additions should be made via [`enqueue`] and
    /// [`enqueue_source`].
    ///
    /// [`enqueue`]: Driver::enqueue
    /// [`enqueue_source`]: Driver::enqueue_source
    pub fn queue(&self) -> &TrackQueue {
        &self.queue
    }

    /// Adds an audio [`Input`] to this driver's built-in queue.
    ///
    /// Requires the `"builtin-queue"` feature.
    ///
    /// [`Input`]: crate::input::Input
    pub fn enqueue_source(&mut self, source: Input) -> TrackHandle {
        let (track, handle) = tracks::create_player(source);
        self.enqueue(track);

        handle
    }

    /// Adds an existing [`Track`] to this driver's built-in queue.
    ///
    /// Requires the `"builtin-queue"` feature.
    ///
    /// [`Track`]: crate::tracks::Track
    pub fn enqueue(&mut self, mut track: Track) {
        self.queue.add_raw(&mut track);
        self.play(track);
    }
}

impl Default for Driver {
    fn default() -> Self {
        Self::new(Default::default())
    }
}

impl Drop for Driver {
    /// Leaves the current connected voice channel, if connected to one, and
    /// forgets all configurations relevant to this Handler.
    fn drop(&mut self) {
        let _ = self.sender.send(CoreMessage::Poison);
    }
}

/// Future for a call to [`Driver::connect`].
///
/// This future awaits the *result* of a connection; the driver
/// is messaged at the time of the call.
///
/// [`Driver::connect`]: Driver::connect
pub struct Connect {
    inner: RecvFut<'static, Result<()>>,
}

impl Future for Connect {
    type Output = Result<()>;

    fn poll(mut self: Pin<&mut Self>, cx: &mut Context<'_>) -> Poll<Self::Output> {
        match Pin::new(&mut self.inner).poll(cx) {
            Poll::Ready(r) => Poll::Ready(r.map_err(|_| Error::AttemptDiscarded).and_then(|x| x)),
            Poll::Pending => Poll::Pending,
        }
    }
}<|MERGE_RESOLUTION|>--- conflicted
+++ resolved
@@ -28,14 +28,7 @@
     events::EventData,
     input::Input,
     tracks::{Track, TrackHandle},
-<<<<<<< HEAD
     Config, ConnectionInfo, Event, EventHandler,
-=======
-    Config,
-    ConnectionInfo,
-    Event,
-    EventHandler,
->>>>>>> 22fe3f3d
 };
 /// Opus encoder bitrate settings.
 pub use audiopus::{self as opus, Bitrate};
